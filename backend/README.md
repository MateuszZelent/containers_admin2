# SLURM Container Manager Backend

A FastAPI backend for managing SLURM containers via SSH. This application allows users to manage their containerized jobs on a SLURM cluster.

## Features

- User authentication with JWT
- SSH connection to SLURM cluster
- Template-based job submission
- Job monitoring and status tracking
- REST API for integration with frontend applications

## Requirements

- Python 3.7+
- SLURM cluster with SSH access
- Singularity/Apptainer installed on the SLURM cluster

## Installation

1. Clone the repository
2. Install the requirements:

```bash
pip install -r requirements.txt
```

3. Configure the environment variables in the `.env` file, especially:
   - SLURM_HOST: Hostname of your SLURM cluster
   - SLURM_PORT: SSH port
   - SLURM_USER: Your username (leave empty to use the current user)
   - SLURM_KEY_FILE: Path to your SSH key file

## Database Setup

The application uses SQLAlchemy with SQLite by default. To initialize the database:

```bash
alembic revision --autogenerate -m "Initial migration"
alembic upgrade head
```

## Running the Application

Start the FastAPI application with Uvicorn:

```bash
cd backend
python main.py
```

The API will be available at http://localhost:8000.

API Documentation will be available at http://localhost:8000/docs.

## API Endpoints

### Authentication
<<<<<<< HEAD
- `POST /api/v1/auth/login` - Login to get a JWT token
- `POST /api/v1/auth/logout` - Clear authentication cookies and logout
=======
- `POST /api/v1/auth/login` - Login to get a JWT token (accepts optional `remember_me` boolean)

#### Example

```bash
curl -X POST http://localhost:8000/api/v1/auth/login \
     -d "username=myuser&password=mypass&remember_me=true" \
     -H "Content-Type: application/x-www-form-urlencoded"
```
>>>>>>> 3be3801c

### Users
- `POST /api/v1/users/` - Register a new user
- `GET /api/v1/users/me` - Get current user info
- `PUT /api/v1/users/me` - Update current user

### SLURM Jobs
- `GET /api/v1/jobs/status` - Check cluster status
- `GET /api/v1/jobs/` - List all jobs for current user
- `GET /api/v1/jobs/active-jobs` - Get active jobs from SLURM
- `GET /api/v1/jobs/templates` - List available job templates
- `POST /api/v1/jobs/` - Create a new job
- `GET /api/v1/jobs/{job_id}` - Get job details
- `GET /api/v1/jobs/{job_id}/status` - Check job status
- `GET /api/v1/jobs/{job_id}/node` - Get node where job is running

## Creating a New Job

To create a new job, send a POST request to `/api/v1/jobs/` with the following JSON payload:

```json
{
  "job_name": "my_container",
  "cpu": 4,
  "memory_gb": 8,
  "gpu": 1,
  "partition": "gpu",
  "template_name": "manga.template"
}
```

## Environment Variables

All configuration is done through environment variables defined in the `.env` file:

- `PROJECT_NAME` - Name of the project
- `API_V1_STR` - API version prefix
- `SECRET_KEY` - Secret key for JWT encoding
- `ACCESS_TOKEN_EXPIRE_MINUTES` - Token expiration time
- `ALGORITHM` - Algorithm used for JWT
- `SLURM_HOST` - SLURM cluster hostname
- `SLURM_PORT` - SSH port for SLURM cluster
- `SLURM_USER` - Username for SSH connection
- `SLURM_PASSWORD` - Password (if not using key-based auth)
- `SLURM_KEY_FILE` - Path to SSH key file
- `CONTAINER_OUTPUT_DIR` - Directory for container scripts on cluster
- `TEMPLATE_DIR` - Directory containing SLURM job templates
- `BACKEND_CORS_ORIGINS` - List of allowed CORS origins
- `DATABASE_URL` - SQLAlchemy database URL

## Template Placeholders

Templates can use the following placeholders:

- `{job_name}` - Name of the job
- `{partition}` - SLURM partition
- `{num_nodes}` - Number of nodes
- `{tasks_per_node}` - Tasks per node
- `{num_cpus}` - Number of CPUs
- `{memory_gb}` - Memory in GB
- `{num_gpus}` - Number of GPUs
- `{time_limit}` - Time limit for job
- `{loggin_name}` - Login name
- `{loginname}` - Login name (alternative)<|MERGE_RESOLUTION|>--- conflicted
+++ resolved
@@ -56,10 +56,6 @@
 ## API Endpoints
 
 ### Authentication
-<<<<<<< HEAD
-- `POST /api/v1/auth/login` - Login to get a JWT token
-- `POST /api/v1/auth/logout` - Clear authentication cookies and logout
-=======
 - `POST /api/v1/auth/login` - Login to get a JWT token (accepts optional `remember_me` boolean)
 
 #### Example
@@ -69,7 +65,6 @@
      -d "username=myuser&password=mypass&remember_me=true" \
      -H "Content-Type: application/x-www-form-urlencoded"
 ```
->>>>>>> 3be3801c
 
 ### Users
 - `POST /api/v1/users/` - Register a new user
